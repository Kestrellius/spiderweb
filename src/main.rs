use serde::de::Deserializer;
use serde::{Deserialize, Serialize};
use serde_json::{from_reader, to_writer_pretty};
use std::collections::{HashMap, HashSet};
use std::fs::File;
use std::io::prelude::*;
use std::time::{Duration, Instant};

//this is the section of the program that manages the json files defined by the modder
mod json {

    use crate::internal;

    use serde::de::Deserializer;
    use serde::{Deserialize, Serialize};
    use serde_json::{from_reader, to_writer_pretty};
    use std::collections::{HashMap, HashSet};
    use std::iter;

    #[derive(Debug, Clone, Serialize, Deserialize)] //structure for modder-defined json
    pub struct Root {
        systems: Vec<System>,
        nodeflavors: Vec<NodeFlavor>,
        links: Vec<(String, String)>,
        factions: Vec<Faction>,
        factoryclasses: Vec<FactoryClass>,
        shipyardclasses: Vec<ShipyardClass>,
        resources: Vec<Resource>,
        shipclasses: Vec<ShipClass>,
        shipais: Vec<ShipAI>,
        fleetclasses: Vec<FleetClass>,
    }

    impl Root {
        //hydration method
        pub fn hydrate(mut self) -> internal::Root {
            //here we iterate over the json systems to create a map between nodes' json string-ids and internal ids
            let nodeidmap: HashMap<String, internal::NodeID> = self
                .systems
                .iter()
                .flat_map(|system| system.nodes.iter())
                .enumerate()
                .map(|(i, node)| (node.id.clone(), internal::NodeID(i)))
                .collect();

            //here we convert the json edge list into a set of pairs of internal node ids
            let mut edges: HashSet<(internal::NodeID, internal::NodeID)> = self
                .links
                .iter()
                .map(|(a, b)| {
                    let aid = *nodeidmap.get(a).unwrap();
                    let bid = *nodeidmap.get(b).unwrap();
                    assert_ne!(aid, bid);
                    (aid.min(bid), aid.max(bid))
                })
                .collect();

            let mut jsonnodes: Vec<Node> = Vec::new();

            //here we convert json systems into internal systems, and create a map between json string-id and internal id
            let (systems, systemidmap): (
                Vec<internal::System>,
                HashMap<String, internal::SystemID>,
            ) = self
                .systems
                .drain(0..)
                .enumerate()
                .map(|(i, system)| {
                    //we hydrate the system, getting the system's stringid, the internal system struct, and a vec of the nodes that are in this system
                    let (stringid, internalsystem, mut nodes) = system.hydrate(&nodeidmap);
                    let mut nodeids: Vec<internal::NodeID> = Vec::new();
                    //here we build all-to-all edges between the nodes in the system
                    nodes.iter().for_each(|node| {
                        //we get the node's id from the id map
                        let nodeid = *nodeidmap.get(&node.id).unwrap();
                        //we iterate over the nodeids, ensure that there aren't any duplicates, and push each pair of nodeids into edges
                        nodeids.iter().for_each(|&rhs| {
                            assert_ne!(nodeid, rhs, "Same node ID appears twice.");
                            edges.insert((nodeid.min(rhs), nodeid.max(rhs)));
                        });
                        nodeids.push(nodeid);
                    });

                    //we turn the nodes vec into jsonnodes, for ?some reason?
                    nodes.drain(0..).for_each(|node| {
                        jsonnodes.push(node);
                    });
                    //we create a system id from the enumeration index, then pair it with the system's stringid
                    let kv = (stringid, internal::SystemID(i));
                    (internalsystem, kv)
                })
                .unzip();

            let neighbors: HashMap<internal::NodeID, Vec<internal::NodeID>> =
                edges.iter().fold(HashMap::new(), |mut acc, &(a, b)| {
                    acc.entry(a).or_insert_with(Vec::new).push(b);
                    acc.entry(b).or_insert_with(Vec::new).push(a);
                    acc
                });

            let nodeflavoridmap: HashMap<String, internal::NodeFlavorID> = self
                .nodeflavors
                .iter()
                .enumerate()
                .map(|(i, nodeflavor)| (nodeflavor.id.clone(), internal::NodeFlavorID(i)))
                .collect();

            let factionidmap: HashMap<String, internal::Key<internal::Faction>> = self
                .factions
                .iter()
                .enumerate()
                .map(|(i, faction)| {
                    let stringid = faction.id.clone();
                    let kv_pair = (stringid, internal::Key::new_from_index(i));
                    kv_pair
                })
                .collect();

            //let mut factions = internal::Table::new();
            //for faction in self.factions {
            //    factions.insert(faction)
            //}

            //let factionidmap: HashMap<String, internal::Key::<Faction>> = self.factions.iter().map(|faction|{
            //    let stringid = faction.id;
            //    let hydrated = faction.hydrate()
            //}).collect()

            //fairly simple hydration process
            let factions: Vec<internal::Faction> = self
                .factions
                .drain(0..)
                .enumerate()
                .map(|(i, faction)| {
                    //we turn the enumeration index into a key
                    let id = internal::Key::new_from_index(i);
                    //we make sure the key we just made matches the faction's entry in the idmap NOTE: Wait, why do we do this? The ID doesn't seem to get used anywhere. Couldn't we do this in any order?
                    assert_eq!(id, *factionidmap.get(&faction.id).unwrap());
                    let internal_faction = faction.hydrate(&factionidmap);
                    internal_faction
                })
                .collect();

            //same sort of deal here
            let (resourceidmap, resources): (
                HashMap<String, internal::Key<internal::Resource>>,
                Vec<internal::Resource>,
            ) = self
                .resources
                .drain(0..)
                .enumerate()
                .map(|(i, resource)| {
                    let (stringid, internal_resource) = resource.hydrate();
                    let kv_pair = (stringid, internal::Key::new_from_index(i));
                    (kv_pair, internal_resource)
                })
                .unzip();

            //pretty much exactly the same as resources
            let (factoryclassidmap, factoryclasses): (
                HashMap<String, internal::Key<internal::FactoryClass>>,
                Vec<internal::FactoryClass>,
            ) = self
                .factoryclasses
                .drain(0..)
                .enumerate()
                .map(|(i, factoryclass)| {
                    let (stringid, internal_factoryclass) = factoryclass.hydrate(&resourceidmap);
                    let kv_pair = (stringid, internal::Key::new_from_index(i));
                    (kv_pair, internal_factoryclass)
                })
                .unzip();

            //this is a dummy ship class, which is here so that salience processes that require a shipclass to be specified can be parsed correctly
            let generic_demand_ship = ShipClass {
                id: "generic_demand_ship".to_string(),
                visiblename: "Generic Demand Ship".to_string(),
                description: "".to_string(),
                basehull: None,  //how many hull hitpoints this ship has by default
                basestrength: 0, //base strength score, used by AI to reason about ships' effectiveness; for an actual ship, this will be mutated based on current health and XP
                aiclass: "yes".to_string(),
                defaultweapons: None, //a strikecraft's default weapons, which it always has with it
                hangarcap: None,      //this ship's capacity for carrying active strikecraft
                weaponcap: None,      //this ship's capacity for carrying strikecraft weapons
                cargocap: None,       //this ship's capacity for carrying cargo
                hangarvol: None, //how much hangar space this ship takes up when carried by a host
                cargovol: None, //how much cargo space this ship takes up when transported by a cargo ship
                factoryclasslist: Vec::new(),
                shipyardclasslist: Vec::new(),
                stockpiles: Vec::new(),
                hyperdrive: None, //number of links this ship can traverse in one turn
                compconfig: None, //ideal configuration for this ship's strikecraft complement
                defectchance: None,
            };

            //here we create the shipclassidmap, put the dummy ship class inside it, and then insert all the actual ship classes
            let shipclassidmap: HashMap<String, internal::Key<internal::ShipClass>> =
                iter::once(&generic_demand_ship)
                    .chain(self.shipclasses.iter())
                    .enumerate()
                    .map(|(i, shipclass)| (shipclass.id.clone(), internal::Key::new_from_index(i)))
                    .collect();

            let (shipyardclassidmap, shipyardclasses): (
                HashMap<String, internal::Key<internal::ShipyardClass>>,
                Vec<internal::ShipyardClass>,
            ) = self
                .shipyardclasses
                .drain(0..)
                .enumerate()
                .map(|(i, shipyardclass)| {
                    //we hydrate the shipclass, returning both the stringid and the internal shipclass, then create a key and return all three things
                    let (stringid, internal_shipyardclass) =
                        shipyardclass.hydrate(&resourceidmap, &shipclassidmap);
                    let kv_pair = (stringid, internal::Key::new_from_index(i));
                    (kv_pair, internal_shipyardclass)
                })
                .unzip();

            //this is probably going to be messed with a bunch when we switch nodes over to the key system so I'm not going to bother commenting it yet
            let nodes: Vec<internal::Node> = jsonnodes
                .drain(0..)
                .enumerate()
                .map(|(i, node)| {
                    let (stringid, node) = node.hydrate(
                        &nodeflavoridmap,
                        &factionidmap,
                        &internal::Table::from_vec(factoryclasses.clone()),
                        &factoryclassidmap,
                        &internal::Table::from_vec(shipyardclasses.clone()),
                        &shipyardclassidmap,
                    );
                    assert_eq!(*nodeidmap.get(&stringid).unwrap(), internal::NodeID(i));
                    node
                })
                .collect();

            //same as with shipyard classes
            let (shipaiidmap, shipais): (
                HashMap<String, internal::Key<internal::ShipAI>>,
                Vec<internal::ShipAI>,
            ) = self
                .shipais
                .drain(0..)
                .enumerate()
                .map(|(i, shipai)| {
                    let (stringid, internal_shipai) =
                        shipai.hydrate(&resourceidmap, &shipclassidmap);
                    let kv_pair = (stringid, internal::Key::new_from_index(i));
                    (kv_pair, internal_shipai)
                })
                .unzip();

            //we hydrate shipclasses, starting with the generic demand ship
            let shipclasses: Vec<internal::ShipClass> = iter::once(generic_demand_ship)
                .chain(self.shipclasses.drain(0..))
                .map(|shipclass| {
                    shipclass.hydrate(
                        &resourceidmap,
                        &shipclassidmap,
                        &factoryclassidmap,
                        &shipyardclassidmap,
                        &shipaiidmap,
                    )
                })
                .collect();

            //same as shipyard classes
            let (fleetclassidmap, fleetclasses): (
                HashMap<String, internal::Key<internal::FleetClass>>,
                Vec<internal::FleetClass>,
            ) = self
                .fleetclasses
                .drain(0..)
                .enumerate()
                .map(|(i, fleetclass)| {
                    let (stringid, internal_fleetclass) = fleetclass.hydrate(&shipclassidmap);
                    let kv_pair = (stringid, internal::Key::new_from_index(i));
                    (kv_pair, internal_fleetclass)
                })
                .unzip();

            internal::Root {
                systems,
                nodes,
                edges,
                neighbors,
                factions: internal::Table::from_vec(factions),
                factoryclasses: internal::Table::from_vec(factoryclasses),
                shipyardclasses: internal::Table::from_vec(shipyardclasses),
                resources: internal::Table::from_vec(resources),
                shipais: internal::Table::from_vec(shipais),
                shipclasses: internal::Table::from_vec(shipclasses),
                shipinstances: HashMap::new(),
                shipinstancecounter: 0_usize,
                fleetclasses: internal::Table::from_vec(fleetclasses),
                fleetinstances: HashMap::new(),
                turn: 0_u64,
            }
        }
    }

    #[derive(Debug, Clone, Serialize, Deserialize)]
    struct System {
        id: String,
        visiblename: String,
        description: String,
        nodes: Vec<Node>,
    }

    impl System {
        fn hydrate(
            self,
            nodeidmap: &HashMap<String, internal::NodeID>,
        ) -> (String, internal::System, Vec<Node>) {
            let internalsystem = internal::System {
                visiblename: self.visiblename,
                description: self.description,
                nodes: self
                    .nodes
                    .iter()
                    .map(|node| *nodeidmap.get(&node.id).unwrap())
                    .collect(),
            };
            (self.id, internalsystem, self.nodes)
        }
    }

    #[derive(Debug, Clone, PartialEq, Serialize, Deserialize)]
    struct Node {
        id: String,
        visiblename: String, //location name as shown to player
        distance: u64,       //node's distance from the sun, used for skybox generation
        description: String,
        flavor: String, //type of location this node is -- planet, asteroid field, hyperspace transit zone
        factorylist: Vec<String>, //a list of the factories this node has, in the form of FactoryClass IDs
        shipyardlist: Vec<String>,
        environment: String, //name of the FRED environment to use for missions set in this node
        allegiance: String,  //faction that currently holds the node
        efficiency: Option<f64>, //efficiency of any production facilities in this node; changes over time based on faction ownership
    }

    impl Node {
        fn hydrate(
            self,
            nodeflavoridmap: &HashMap<String, internal::NodeFlavorID>,
            factionidmap: &HashMap<String, internal::Key<internal::Faction>>,
            factoryclasses: &internal::Table<internal::FactoryClass>,
            factoryclassidmap: &HashMap<String, internal::Key<internal::FactoryClass>>,
            shipyardclasses: &internal::Table<internal::ShipyardClass>,
            shipyardclassidmap: &HashMap<String, internal::Key<internal::ShipyardClass>>,
        ) -> (String, internal::Node) {
            let node = internal::Node {
                visiblename: self.visiblename,
                system: internal::SystemID(0),
                distance: self.distance,
                description: self.description,
                flavor: *nodeflavoridmap
                    .get(&self.flavor)
                    .expect("Node flavor field is not correctly defined!"),
                factoryinstancelist: self
                    .factorylist
                    .iter()
                    .map(|stringid| {
                        let classid = factoryclassidmap.get(stringid).unwrap();
                        factoryclasses.get(*classid).instantiate(true)
                    })
                    .collect(),
                shipyardinstancelist: self
                    .shipyardlist
                    .iter()
                    .map(|stringid| {
                        let classid = shipyardclassidmap
                            .get(stringid)
                            .expect(&format!("Shipyard '{}' does not exist.", stringid));
                        shipyardclasses.get(*classid).instantiate(true)
                    })
                    .collect(),
                environment: self.environment,
                allegiance: *factionidmap
                    .get(&self.allegiance)
                    .expect("Allegiance field is not correctly defined!"),
                efficiency: self.efficiency.unwrap_or(1.0),
                threat: factionidmap.values().map(|&id| (id, 0_f32)).collect(),
            };
            (self.id, node)
        }
    }

    #[derive(Debug, Hash, Clone, Eq, PartialEq, Serialize, Deserialize)]
    struct NodeFlavor {
        id: String,
        visiblename: String,
        description: String,
    }

    impl NodeFlavor {
        fn hydrate(self) -> (String, internal::NodeFlavor) {
            let nodeflavor = internal::NodeFlavor {
                visiblename: self.visiblename,
                description: self.description,
            };
            (self.id, nodeflavor)
        }
    }

    #[derive(Debug, Clone, PartialEq, Serialize, Deserialize)]
    struct Faction {
        id: String,
        visiblename: String, //faction name as shown to player
        description: String,
        efficiencydefault: f64, //starting value for production facility efficiency
        efficiencytarget: f64, //end value for efficiency, toward which efficiency changes over time in a node held by this faction
        efficiencydelta: f64,  //rate at which efficiency changes
        relations: HashMap<String, f32>,
    }

    impl Faction {
        fn hydrate(
            self,
            factionidmap: &HashMap<String, internal::Key<internal::Faction>>,
        ) -> internal::Faction {
            let faction = internal::Faction {
                visiblename: self.visiblename,
                description: self.description,
                efficiencydefault: self.efficiencydefault,
                efficiencytarget: self.efficiencytarget,
                efficiencydelta: self.efficiencydelta,
                relations: factionidmap
                    .iter()
                    .map(|(name, id)| (*id, self.relations.get(name).map(|&x| x).unwrap_or(0_f32)))
                    .collect(),
            };
            faction
        }
    }

    #[derive(Debug, Clone, PartialEq, Serialize, Deserialize)]
    pub struct Stockpile {
        resourcetype: String,
        contents: u64,
        rate: Option<u64>,
        target: u64,
        capacity: u64,
        propagate: Option<bool>,
    }

    impl Stockpile {
        fn hydrate(
            self,
            resourceidmap: &HashMap<String, internal::Key<internal::Resource>>,
        ) -> internal::UnipotentResourceStockpile {
            let stockpile = internal::UnipotentResourceStockpile {
                resourcetype: *resourceidmap
                    .get(&self.resourcetype)
                    .expect("Resource is invalid!"),
                contents: self.contents,
                rate: self.rate.unwrap_or(0),
                target: self.target,
                capacity: self.capacity,
                propagate: self.propagate.unwrap_or(true),
            };
            stockpile
        }
    }

    #[derive(Debug, Clone, PartialEq, Serialize, Deserialize)]
    struct FactoryClass {
        id: String,
        visiblename: String,
        description: String,
        inputs: Vec<Stockpile>,  //the data for the factory's asset consumption
        outputs: Vec<Stockpile>, //the data for the factory's asset production
    }

    impl FactoryClass {
        fn hydrate(
            mut self,
            resourceidmap: &HashMap<String, internal::Key<internal::Resource>>,
        ) -> (String, internal::FactoryClass) {
            let factoryclass = internal::FactoryClass {
                visiblename: self.visiblename,
                description: self.description,
                inputs: self
                    .inputs
                    .drain(0..)
                    .map(|x| x.hydrate(resourceidmap))
                    .collect(),
                outputs: self
                    .outputs
                    .drain(0..)
                    .map(|x| x.hydrate(resourceidmap))
                    .collect(),
            };
            (self.id, factoryclass)
        }
    }

    #[derive(Debug, Clone, Serialize, Deserialize, PartialEq)]
    pub struct ShipyardClass {
        id: String,
        visiblename: Option<String>,
        description: Option<String>,
        inputs: Vec<Stockpile>,
        outputs: HashMap<String, u64>,
        constructrate: u64,
        efficiency: f64,
    }

    impl ShipyardClass {
        fn hydrate(
            mut self,
            resourceidmap: &HashMap<String, internal::Key<internal::Resource>>,
            shipclassidmap: &HashMap<String, internal::Key<internal::ShipClass>>,
        ) -> (String, internal::ShipyardClass) {
            let shipyardclass = internal::ShipyardClass {
                visiblename: self.visiblename,
                description: self.description,
                inputs: self
                    .inputs
                    .drain(0..)
                    .map(|x| x.hydrate(resourceidmap))
                    .collect(),
                outputs: self
                    .outputs
                    .drain()
                    .map(|(k, v)| (*shipclassidmap.get(&k).unwrap(), v))
                    .collect(),
                constructrate: self.constructrate,
                efficiency: self.efficiency,
            };
            (self.id, shipyardclass)
        }
    }

    #[derive(Debug, Clone, PartialEq, Serialize, Deserialize)]
    struct Resource {
        id: String,
        visiblename: String,
        description: String,
        cargovol: u64, //how much space a one unit of this resource takes up when transported by a cargo ship
        valuemult: u64, //how valuable the AI considers one unit of this resource to be
    }

    impl Resource {
        fn hydrate(self) -> (String, internal::Resource) {
            let resource = internal::Resource {
                visiblename: self.visiblename,
                description: self.description,
                cargovol: self.cargovol,
                valuemult: self.valuemult,
            };
            (self.id, resource)
        }
    }

    #[derive(Debug, Clone, PartialEq, Serialize, Deserialize)]
    struct ShipClass {
        id: String,
        visiblename: String,
        description: String,
        basehull: Option<u64>, //how many hull hitpoints this ship has by default
        basestrength: u64, //base strength score, used by AI to reason about ships' effectiveness; for an actual ship, this will be mutated based on current health and XP
        aiclass: String,
        defaultweapons: Option<HashMap<String, u64>>, //a strikecraft's default weapons, which it always has with it
        hangarcap: Option<u64>, //this ship's capacity for carrying active strikecraft
        weaponcap: Option<u64>, //this ship's capacity for carrying strikecraft weapons
        cargocap: Option<u64>,  //this ship's capacity for carrying cargo
        hangarvol: Option<u64>, //how much hangar space this ship takes up when carried by a host
        cargovol: Option<u64>, //how much cargo space this ship takes up when transported by a cargo ship
        factoryclasslist: Vec<String>,
        shipyardclasslist: Vec<String>,
        stockpiles: Vec<Stockpile>,
        hyperdrive: Option<u64>, //number of links this ship can traverse in one turn
        compconfig: Option<HashMap<String, u64>>, //ideal configuration for this ship's strikecraft complement
        defectchance: Option<HashMap<String, f64>>,
    }

    impl ShipClass {
        fn hydrate(
            self,
            resourceidmap: &HashMap<String, internal::Key<internal::Resource>>,
            shipclassidmap: &HashMap<String, internal::Key<internal::ShipClass>>,
            factoryclassidmap: &HashMap<String, internal::Key<internal::FactoryClass>>,
            shipyardclassidmap: &HashMap<String, internal::Key<internal::ShipyardClass>>,
            shipaiidmap: &HashMap<String, internal::Key<internal::ShipAI>>,
        ) -> internal::ShipClass {
            let shipclass = internal::ShipClass {
                id: *shipclassidmap.get(&self.id).unwrap(),
                visiblename: self.visiblename,
                description: self.description,
                basehull: self.basehull,
                basestrength: self.basestrength,
                aiclass: *shipaiidmap.get(&self.aiclass).unwrap(),
                defaultweapons: self.defaultweapons.map(|map| {
                    map.iter()
                        .map(|(id, n)| {
                            (
                                *resourceidmap
                                    .get(id)
                                    .unwrap_or_else(|| panic!("{} is not found", id)),
                                *n,
                            )
                        })
                        .collect()
                }),
                hangarcap: self.hangarcap,
                weaponcap: self.weaponcap,
                cargocap: self.cargocap,
                hangarvol: self.hangarvol,
                cargovol: self.cargovol,
                factoryclasslist: self
                    .factoryclasslist
                    .iter()
                    .map(|id| {
                        *factoryclassidmap
                            .get(id)
                            .unwrap_or_else(|| panic!("{} is not found", id))
                    })
                    .collect(),
                shipyardclasslist: self
                    .shipyardclasslist
                    .iter()
                    .map(|id| {
                        *shipyardclassidmap
                            .get(id)
                            .unwrap_or_else(|| panic!("{} is not found", id))
                    })
                    .collect(),
                stockpiles: self
                    .stockpiles
                    .iter()
                    .map(|stockpile| stockpile.clone().hydrate(&resourceidmap))
                    .collect(),
                hyperdrive: self.hyperdrive,
                compconfig: self.compconfig.map(|map| {
                    map.iter()
                        .map(|(id, n)| (*shipclassidmap.get(id).unwrap(), *n))
                        .collect()
                }),
                defectchance: HashMap::new(),
            };
            shipclass
        }
    }

    #[derive(Debug, Clone, Serialize, Deserialize)]
    struct ShipAI {
        id: String,
        ship_attract_specific: f32, //a multiplier for supply gradients corresponding to the specific class of a ship using this AI
        ship_attract_generic: f32, //a multiplier for the extent to which a ship using this AI will follow generic ship supply gradients
        ship_cargo_attract: HashMap<String, f32>, //a list of ship classes whose supply gradients this AI will follow (so as to carry e.g. fighters that can't travel on their own), and individual strength multipliers
        resource_attract: HashMap<String, f32>, //a list of resources whose supply gradients this AI will follow, and individual strength multipliers
    }

    impl ShipAI {
        fn hydrate(
            self,
            resourceidmap: &HashMap<String, internal::Key<internal::Resource>>,
            shipclassidmap: &HashMap<String, internal::Key<internal::ShipClass>>,
        ) -> (String, internal::ShipAI) {
            let shipai = internal::ShipAI {
                ship_attract_specific: self.ship_attract_specific,
                ship_attract_generic: self.ship_attract_generic,
                ship_cargo_attract: self
                    .ship_cargo_attract
                    .iter()
                    .map(|(stringid, v)| (*shipclassidmap.get(stringid).unwrap(), *v))
                    .collect(),
                resource_attract: self
                    .resource_attract
                    .iter()
                    .map(|(stringid, v)| (*resourceidmap.get(stringid).unwrap(), *v))
                    .collect(),
            };
            (self.id, shipai)
        }
    }

    #[derive(Debug, Clone, Serialize, Deserialize)]
    struct FleetClass {
        id: String,
        visiblename: String,
        description: String,
        fleetconfig: HashMap<String, u64>,
    }

    impl FleetClass {
        fn hydrate(
            self,
            shipclassidmap: &HashMap<String, internal::Key<internal::ShipClass>>,
        ) -> (String, internal::FleetClass) {
            let fleetclass = internal::FleetClass {
                visiblename: self.visiblename,
                description: self.description,
                fleetconfig: self
                    .fleetconfig
                    .iter()
                    .map(|(stringid, n)| (*shipclassidmap.get(stringid).unwrap(), *n))
                    .collect(),
            };
            (self.id, fleetclass)
        }
    }
}

//-------------------------------------------------------------------------------------------------------------------------------------------------------------------

mod internal {

    use ordered_float::NotNan;
<<<<<<< HEAD
    use std::cmp::Ordering;
    use std::collections::{hash_map, HashMap, HashSet};
=======
    use std::collections::{hash_map, HashMap, HashSet, btree_map, BTreeMap};
>>>>>>> 4d122d07
    use std::hash::{Hash, Hasher};
    use std::iter;
    use std::marker::PhantomData;

    #[derive(Debug)]
    pub struct Key<T> {
        index: usize,
        phantom: PhantomData<T>,
    }

    impl<T> Ord for Key<T> {
        fn cmp(&self, other: &Self) -> Ordering {
            self.index.cmp(&other.index)
        }
    }

    impl<T> PartialOrd for Key<T> {
        fn partial_cmp(&self, other: &Self) -> Option<Ordering> {
            Some(self.cmp(other))
        }
    }

    impl<T> Key<T> {
        pub fn new_from_index(i: usize) -> Self {
            Key {
                index: i,
                phantom: PhantomData::default(),
            }
        }
    }

    impl<T> Hash for Key<T> {
        fn hash<H: Hasher>(&self, state: &mut H) {
            self.index.hash(state);
        }
    }

    impl<T> PartialEq for Key<T> {
        fn eq(&self, other: &Self) -> bool {
            self.index == other.index
        }
    }
    impl<T> Eq for Key<T> {}

    impl<T> Copy for Key<T> {}

    impl<T> Clone for Key<T> {
        fn clone(&self) -> Key<T> {
            *self
        }
    }

    #[derive(Debug)]
    pub struct Table<T> {
        next_index: usize,
        map: BTreeMap<Key<T>, T>,
    }

    impl<T> Table<T> {
        pub fn new() -> Self {
            Table {
                next_index: 0,
                map: BTreeMap::new(),
            }
        }
        pub fn put(&mut self, value: T) -> Key<T> {
            let key = Key {
                index: self.next_index,
                phantom: PhantomData::default(),
            };
            self.next_index += 1;
            self.map.insert(key, value);
            key
        }
        pub fn get(&self, key: Key<T>) -> &T {
            self.map
                .get(&key)
                .expect("Tried to get an entry that doesn't exist!")
        }
        pub fn get_mut(&mut self, key: Key<T>) -> &mut T {
            self.map
                .get_mut(&key)
                .expect("Tried to get an entry that doesn't exist!")
        }
        pub fn len(&self) -> usize {
            self.map.len()
        }
        pub fn del(&mut self, key: Key<T>) {
            self.map
                .remove(&key)
                .expect("Tried to remove an entry that doesn't exist!");
        }
        pub fn iter(&self) -> btree_map::Iter<Key<T>, T> {
            self.map.iter()
        }
        pub fn iter_mut(&mut self) -> btree_map::IterMut<Key<T>, T> {
            self.map.iter_mut()
        }
        pub fn from_vec(mut vec: Vec<T>) -> Self {
            let mut table: Table<T> = Table::new();
            vec.into_iter().for_each(|entity| {
                table.put(entity);
            });
            table
        }
    }

    #[derive(Debug)]
    pub struct Root {
        pub systems: Vec<System>,
        pub nodes: Vec<Node>,
        pub edges: HashSet<(NodeID, NodeID)>,
        pub neighbors: HashMap<NodeID, Vec<NodeID>>,
        pub factions: Table<Faction>,
        pub factoryclasses: Table<FactoryClass>,
        pub shipyardclasses: Table<ShipyardClass>,
        pub resources: Table<Resource>,
        pub shipais: Table<ShipAI>,
        pub shipclasses: Table<ShipClass>,
        pub shipinstances: HashMap<ShipInstanceID, ShipInstance>,
        pub shipinstancecounter: usize,
        pub fleetclasses: Table<FleetClass>,
        pub fleetinstances: HashMap<FleetInstanceID, FleetInstance>,
        pub turn: u64,
    }

    impl Root {
        pub fn process_turn(&mut self) {
            //we run the factory process for all factories attached to nodes, so that they produce and consume resources
            self.nodes
                .iter_mut()
                .enumerate()
                .for_each(|(nodeindex, node)| {
                    let nodeid = NodeID(nodeindex);
                    node.factoryinstancelist
                        .iter_mut()
                        .for_each(|factory| factory.process(node.efficiency));
                });

            //here we create lists of ships all the shipyards attached to nodes should create
            let ship_plan_list: Vec<(Key<ShipClass>, ShipLocationFlavor, Key<Faction>)> = self
                .nodes
                .iter_mut()
                .enumerate()
                .map(|(nodeindex, node)| {
                    let nodeid = NodeID(nodeindex);
                    node.shipyardinstancelist
                        .iter_mut()
                        .map(|shipyard| {
                            let ship_plans =
                                shipyard.plan_ships(node.efficiency, &self.shipclasses);
                            //here we take the list of ships for a specific shipyard and tag them with the location and allegiance they should have when they're built
                            ship_plans
                                .iter()
                                .map(|&ship_plan| {
                                    (ship_plan, ShipLocationFlavor::Node(nodeid), node.allegiance)
                                })
                                // <^>>(
                                .collect::<Vec<_>>()
                        })
                        //we flatten the collection of vecs corresponding to individual shipyards, because we just want to create all the ships and don't care who created them
                        .flatten()
                        .collect::<Vec<_>>()
                })
                //we flatten a second time to get a node-agnostic list of all the ships we need to create
                .flatten()
                .collect();

            //this creates the planned ships, then reports how many ships were built this turn
            let n_newships = ship_plan_list
                .iter()
                .map(|&(id, location, faction)| self.create_ship(id, location, faction))
                .count();
            println!("Built {} new ships.", n_newships);
            self.turn += 1;
            println!("It is now turn {}.", self.turn);
        }

        //this is the method for creating a ship
        //duh
        fn create_ship(
            &mut self,
            class_id: Key<ShipClass>,
            location: ShipLocationFlavor,
            faction: Key<Faction>,
        ) -> ShipInstanceID {
            //we call the shipclass instantiate method, and feed it the parameters it wants
            let new_ship = self.shipclasses.get(class_id).instantiate(
                location,
                faction,
                &self.factoryclasses,
                &self.shipyardclasses,
                &self.shipais,
            );
            self.shipinstancecounter += 1;
            //this will need to be changed when we switch ship instances to the table system
            let ship_instance_id = ShipInstanceID(self.shipinstancecounter);
            //here we check to make sure the new ship's id doesn't already exist
            if self
                .shipinstances
                .insert(ship_instance_id, new_ship)
                .is_some()
            {
                panic!(
                    "{:?} tried to occupy same ID as existing ship!",
                    ship_instance_id
                );
            }
            ship_instance_id
        }

        fn get_node_strength(&self, nodeid: NodeID, faction: Key<Faction>) -> u64 {
            self.shipinstances
                .values()
                .filter(|ship| ship.get_node(&self.shipinstances, &self.fleetinstances) == nodeid)
                .filter(|ship| ship.allegiance == faction)
                .map(|ship| ship.strength)
                .sum()
        }

        pub fn calculate_values<S: Salience<P> + Copy, P: Polarity>(
            &self,
            salience: S,
            factionid: Key<Faction>,
            n_iters: usize,
        ) -> Vec<f32> {
            //Length equals nodes owned by faction and producing specified salience
            let node_initial_salience_map: Vec<(NodeID, f32)> = self
                .nodes
                .iter()
                .enumerate()
                .filter(|(_, node)| node.allegiance == factionid)
                .filter_map(|(i, node)| {
                    let id = NodeID(i);
                    salience
                        .get_value((id, node), &self.shipinstances, &self.fleetinstances)
                        .map(|v| (id, v))
                })
                .collect();
            //Length equals all nodes
            let tagged_threats: Vec<HashMap<Key<Faction>, f32>> = self
                .nodes
                .iter()
                .enumerate()
                .map(|(i, node)| {
                    let id = NodeID(i);
                    node.threat
                        .iter()
                        .map(|(f, t)| {
                            let value = t * self.factions.get(factionid).relations.get(f).unwrap();
                            (*f, value)
                        })
                        .collect()
                })
                .collect();
            //Length equals all nodes
            let node_degradations: Vec<f32> = tagged_threats
                .iter()
                .map(|map| {
                    let sum = map.values().sum();
                    scale_from_threat(sum, 20_f32) * S::DEG_MULT * 0.8
                })
                .collect();
            //Outer vec length equals all nodes; inner vec equals nodes owned by faction and producing specified salience -- but only the instance of self-node contains a nonzero value
            let node_salience_state: Vec<Vec<f32>> = self
                .nodes
                .iter()
                .enumerate()
                .map(|(i, node)| {
                    let id = NodeID(i);
                    node_initial_salience_map
                        .iter()
                        .map(|&(sourcenodeid, value)| value * ((sourcenodeid == id) as u8) as f32)
                        .collect()
                })
                .collect();

            let n_tags = node_initial_salience_map.len();
            let node_salience_state =
                (0..n_iters).fold(node_salience_state, |mut state, n_iter| {
                    println!("Completed {} iterations of salience propagation.", n_iter);
                    self.edges.iter().for_each(|(a, b)| {
                        let deg_a = node_degradations[a.0];
                        let deg_b = node_degradations[b.0];
                        for i in 0..n_tags {
                            state[a.0][i] = state[a.0][i].max(state[b.0][i] * deg_b);
                            state[b.0][i] = state[b.0][i].max(state[a.0][i] * deg_a);
                        }
                    });
                    state
                });
            node_salience_state
                .iter()
                .map(|salience| salience.iter().sum())
                .collect()
        }

        pub fn update_node_threats(&mut self, n_steps: usize) {
            let faction_threat: Vec<(Key<Faction>, Vec<f32>)> = self
                .factions
                .iter()
                .map(|(&id, _)| {
                    let v = self.calculate_values(id, id, n_steps);
                    (id, v)
                })
                .collect();
            faction_threat.iter().for_each(|(factionid, threat_list)| {
                threat_list
                    .iter()
                    .zip(self.nodes.iter_mut())
                    .for_each(|(&threat_v, node)| {
                        node.threat.insert(*factionid, threat_v).unwrap();
                    })
            })
        }
    }

    #[cfg(test)]
    mod test {
        use super::scale_from_threat;
        #[test]
        fn threat_scaling_test() {
            let inputs: Vec<f32> = vec![
                0.5_f32, -0.5_f32, 5_f32, -6_f32, -100_f32, 101_f32, 1042_f32, 5391_f32, -1632_f32,
                -9998_f32, -4141_f32, 43677_f32,
            ];

            for input in inputs {
                test_scale_from_threat(input);
            }
        }
        fn test_scale_from_threat(input: f32) {
            let scaled = scale_from_threat(input, 1000_f32);
            assert!(scaled < 1_f32);
            assert!(scaled > 0_f32);
            println!("{:05.1}\t{:.3}", input, scaled);
        }
    }

    fn scale_from_threat(threat: f32, scaling_factor: f32) -> f32 {
        if scaling_factor <= 0. {
            panic!(
                "Attempted to scale by nonpositive factor {}",
                scaling_factor
            );
        }

        let base = 0.95;
        let minimum_valid_threat_value = threat.abs() + scaling_factor;
        let downscaled_threat = minimum_valid_threat_value / scaling_factor;

        let delta_base = 1. - (1. / downscaled_threat);
        let maximum_delta = if threat >= 0. { 0.05 } else { -0.95 };
        let delta = maximum_delta * delta_base;

        base + delta
    }

    trait Polarity {}

    pub mod polarity {

        use super::Polarity;

        pub struct Supply {}

        impl Polarity for Supply {}

        pub struct Demand {}

        impl Polarity for Demand {}
    }

    trait Salience<P: Polarity> {
        const DEG_MULT: f32;
        fn get_value(
            self,
            node: (NodeID, &Node),
            shipinstances: &HashMap<ShipInstanceID, ShipInstance>,
            fleetinstances: &HashMap<FleetInstanceID, FleetInstance>,
        ) -> Option<f32>;
    }

    impl Salience<polarity::Supply> for Key<Faction> {
        const DEG_MULT: f32 = 0.5;
        fn get_value(
            self,
            (nodeid, node): (NodeID, &Node),
            shipinstances: &HashMap<ShipInstanceID, ShipInstance>,
            fleetinstances: &HashMap<FleetInstanceID, FleetInstance>,
        ) -> Option<f32> {
            let node_strength: u64 = shipinstances
                .values()
                .filter(|ship| ship.get_node(shipinstances, fleetinstances) == nodeid)
                .filter(|ship| ship.allegiance == self)
                .map(|ship| ship.strength)
                .sum();
            Some(node_strength)
                .filter(|&strength| strength != 0)
                .map(|strength| strength as f32)
        }
    }

    impl Salience<polarity::Supply> for Key<Resource> {
        const DEG_MULT: f32 = 1.0;
        fn get_value(
            self,
            (nodeid, node): (NodeID, &Node),
            shipinstances: &HashMap<ShipInstanceID, ShipInstance>,
            fleetinstances: &HashMap<FleetInstanceID, FleetInstance>,
        ) -> Option<f32> {
            let factorysupply: u64 = node
                .factoryinstancelist
                .iter()
                .map(|factory| {
                    factory
                        .outputs
                        .iter()
                        .filter(|output| (output.resourcetype == self) & (output.propagate == true))
                        .map(|output| output.contents)
                        .sum::<u64>()
                })
                .sum::<u64>();
            let shipsupply: u64 = shipinstances
                .values()
                .filter(|ship| ship.get_node(&shipinstances, &fleetinstances) == nodeid)
                .map(|ship| {
                    ship.factoryinstancelist
                        .iter()
                        .map(|factory| {
                            factory
                                .outputs
                                .iter()
                                .filter(|output| {
                                    (output.resourcetype == self) & (output.propagate == true)
                                })
                                .map(|output| output.contents)
                                .sum::<u64>()
                        })
                        .sum::<u64>()
                })
                .sum::<u64>();
            let sum = (factorysupply + shipsupply) as f32;
            if sum == 0_f32 {
                None
            } else {
                Some(sum)
            }
        }
    }

    impl Salience<polarity::Demand> for Key<Resource> {
        const DEG_MULT: f32 = 1.0;
        fn get_value(
            self,
            (nodeid, node): (NodeID, &Node),
            shipinstances: &HashMap<ShipInstanceID, ShipInstance>,
            fleetinstances: &HashMap<FleetInstanceID, FleetInstance>,
        ) -> Option<f32> {
            let factorydemand: u64 = node
                .factoryinstancelist
                .iter()
                .map(|factory| {
                    factory
                        .inputs
                        .iter()
                        .filter(|input| (input.resourcetype == self) & (input.propagate == true))
                        .map(|input| input.target.saturating_sub(input.contents))
                        .sum::<u64>()
                })
                .sum::<u64>();
            let shipyarddemand: u64 = node
                .shipyardinstancelist
                .iter()
                .map(|shipyard| {
                    shipyard
                        .inputs
                        .iter()
                        .filter(|input| (input.resourcetype == self) & (input.propagate == true))
                        .map(|input| input.target.saturating_sub(input.contents))
                        .sum::<u64>()
                })
                .sum::<u64>();
            let shipdemand: u64 = shipinstances
                .values()
                .filter(|ship| ship.get_node(&shipinstances, &fleetinstances) == nodeid)
                .map(|ship| {
                    let factorydemand = ship
                        .factoryinstancelist
                        .iter()
                        .map(|factory| {
                            factory
                                .inputs
                                .iter()
                                .filter(|input| {
                                    (input.resourcetype == self) & (input.propagate == true)
                                })
                                .map(|input| input.target.saturating_sub(input.contents))
                                .sum::<u64>()
                        })
                        .sum::<u64>();
                    let shipyarddemand = ship
                        .shipyardinstancelist
                        .iter()
                        .map(|shipyard| {
                            shipyard
                                .inputs
                                .iter()
                                .filter(|input| {
                                    (input.resourcetype == self) & (input.propagate == true)
                                })
                                .map(|input| input.target.saturating_sub(input.contents))
                                .sum::<u64>()
                        })
                        .sum::<u64>();
                    factorydemand + shipyarddemand
                })
                .sum::<u64>();
            let sum = (factorydemand + shipyarddemand + shipdemand) as f32;
            if sum == 0_f32 {
                None
            } else {
                Some(sum)
            }
        }
    }

    #[derive(Debug, Hash, Copy, Clone, Eq, PartialEq)]
    pub struct SystemID(pub usize);

    #[derive(Debug, Hash, Copy, Clone, Eq, PartialEq, Ord, PartialOrd)]
    pub struct NodeID(pub usize);

    #[derive(Debug, Hash, Copy, Clone, Eq, PartialEq)]
    pub struct NodeFlavorID(pub usize);

    #[derive(Debug, Hash, Copy, Clone, Eq, PartialEq)]
    pub struct FactoryInstanceID(pub usize);

    #[derive(Debug, Copy, Clone, PartialEq)]
    pub struct ShipyardInstanceID(pub usize);

    #[derive(Copy, Clone, Debug, Hash, Eq, PartialEq)]
    pub struct ShipInstanceID(usize);

    #[derive(Copy, Clone, Debug, Eq, PartialEq, Hash)]
    pub struct FleetInstanceID(u64);

    #[derive(Copy, Clone, Debug)]
    pub struct ObjectiveID(usize);

    #[derive(Copy, Clone, Debug)]
    pub struct OperationID(usize);

    #[derive(Copy, Clone, Debug)]
    pub struct DeploymentID(usize);

    #[derive(Copy, Clone, Debug)]
    pub struct EngagementID(usize);

    #[derive(Debug, Hash, Clone, Eq, PartialEq)]
    pub struct System {
        pub visiblename: String,
        pub description: String,
        pub nodes: Vec<NodeID>,
    }

    #[derive(Debug, Clone, PartialEq)]
    pub struct Node {
        pub visiblename: String, //location name as shown to player
        pub system: SystemID, //system in which node is located; this is used to generate all-to-all in-system links
        pub distance: u64, //node's distance from system star; this is used for autogenerating skyboxes and determining reinforcement delay between nodes
        pub description: String,
        pub flavor: NodeFlavorID, //type of location this node is -- planet, asteroid field, hyperspace transit zone
        pub factoryinstancelist: Vec<FactoryInstance>, //this is populated at runtime from the factoryclasslist, not specified in json
        pub shipyardinstancelist: Vec<ShipyardInstance>,
        pub environment: String, //name of the FRED environment to use for missions set in this node
        pub allegiance: Key<Faction>, //faction that currently holds the node
        pub efficiency: f64, //efficiency of any production facilities in this node; changes over time based on faction ownership
        pub threat: HashMap<Key<Faction>, f32>,
    }

    impl Node {}

    #[derive(Debug, Hash, Clone, Eq, PartialEq)]
    pub struct NodeFlavor {
        pub visiblename: String,
        pub description: String,
    }

    #[derive(Debug, Clone, PartialEq)]
    pub struct Edges {
        hyperlinks: HashSet<(NodeID, NodeID)>, //list of links between nodes
        neighbormap: HashMap<NodeID, Vec<NodeID>>, //map of which nodes belong to which systems, for purposes of generating all-to-all links
    }

    impl Edges {
        fn insert(&mut self, a: NodeID, b: NodeID) {
            assert_ne!(a, b);
            self.hyperlinks.insert((a.max(b), a.min(b)));
            self.neighbormap
                .entry(a)
                .or_insert_with(|| Vec::new())
                .push(b);
            self.neighbormap
                .entry(b)
                .or_insert_with(|| Vec::new())
                .push(a);
        }
    }

    #[derive(Debug, Clone, PartialEq)]
    pub struct Faction {
        pub visiblename: String, //faction name as shown to player
        pub description: String,
        pub efficiencydefault: f64, //starting value for production facility efficiency
        pub efficiencytarget: f64, //end value for efficiency, toward which efficiency changes over time in a node held by this faction
        pub efficiencydelta: f64,  //rate at which efficiency changes
        pub relations: HashMap<Key<Faction>, f32>,
    }

    #[derive(Debug, Hash, Clone, Eq, PartialEq)]
    pub struct Resource {
        pub visiblename: String,
        pub description: String,
        pub cargovol: u64, //how much space one unit of this resource takes up when transported by a cargo ship
        pub valuemult: u64, //how valuable the AI considers one unit of this resource to be
    }

    #[derive(Debug, Clone, Copy)]
    pub enum GenericCargo {
        Resource { id: Key<Resource>, value: u64 },
        ShipInstance(ShipInstanceID),
    }

    #[derive(Debug, Clone, Copy, Eq, PartialEq, Hash)]
    pub enum CollatedCargo {
        Resource(Key<Resource>),
        ShipClass(Key<ShipClass>),
    }

    trait Stockpileness {
        fn get_contents(&self) -> Vec<GenericCargo>;
        fn collate_contents(&self) -> HashMap<CollatedCargo, u64>;
        fn get_capacity(&self) -> u64;
        fn get_allowed(&self) -> (Vec<Key<Resource>>, Vec<Key<ShipClass>>);
        fn insert_cargo(&mut self, cargo: GenericCargo);
        fn remove_cargo(&mut self, cargo: GenericCargo);
    }

    impl<A: Stockpileness, B: Stockpileness> Stockpileness for (A, B) {
        fn get_contents(&self) -> Vec<GenericCargo> {
            self.0
                .get_contents()
                .iter()
                .chain(self.1.get_contents().iter())
                .copied()
                .collect()
        }
        //It actually works now
        fn collate_contents(&self) -> HashMap<CollatedCargo, u64> {
            self.0
                .collate_contents()
                .iter()
                .chain(self.1.collate_contents().iter())
                .fold(HashMap::new(), |mut acc, (k, v)| {
                    *acc.entry(*k).or_insert(0) += v;
                    acc
                })
        }
        fn get_capacity(&self) -> u64 {
            self.0.get_capacity() + self.1.get_capacity()
        }
        fn get_allowed(&self) -> (Vec<Key<Resource>>, Vec<Key<ShipClass>>) {
            //self.0
            //    .collate_contents()
            //    .iter()
            //    .chain(self.1.collate_contents().iter())
            //    .collect()
            (Vec::new(), Vec::new())
        }
        fn insert_cargo(&mut self, cargo: GenericCargo) {}
        fn remove_cargo(&mut self, cargo: GenericCargo) {}
    }

    #[derive(Debug, Clone, PartialEq)]
    pub struct UnipotentResourceStockpile {
        pub resourcetype: Key<Resource>,
        pub contents: u64,
        pub rate: u64,
        pub target: u64,
        pub capacity: u64,
        pub propagate: bool,
    }

    impl Stockpileness for UnipotentResourceStockpile {
        fn get_contents(&self) -> Vec<GenericCargo> {
            vec![GenericCargo::Resource {
                id: self.resourcetype,
                value: self.contents,
            }]
        }
        fn collate_contents(&self) -> HashMap<CollatedCargo, u64> {
            iter::once((CollatedCargo::Resource(self.resourcetype), self.contents)).collect()
        }
        fn get_capacity(&self) -> u64 {
            self.capacity
        }
        fn get_allowed(&self) -> (Vec<Key<Resource>>, Vec<Key<ShipClass>>) {
            (vec![self.resourcetype], Vec::new())
        }
        fn insert_cargo(&mut self, cargo: GenericCargo) {
            match cargo {
                GenericCargo::Resource { id, value } => {
                    if id == self.resourcetype {
                        self.contents += value;
                    } else {
                        panic!("Attempted to insert invalid resource!");
                    }
                }
                _ => panic!("Non-resource objects cannot be inserted into a unipotent stockpile."),
            }
        }
        fn remove_cargo(&mut self, cargo: GenericCargo) {
            match cargo {
                GenericCargo::Resource { id, value } => {
                    if id == self.resourcetype {
                        self.contents -= value;
                    } else {
                        panic!("Attempted to remove invalid resource!");
                    }
                }
                _ => panic!("Non-resource objects cannot be removed from a unipotent stockpile."),
            }
        }
    }

    impl UnipotentResourceStockpile {
        fn input_is_sufficient(&self) -> bool {
            self.contents >= self.rate
        }

        //this is the logic to determine whether a FactoryOutputInstance should be active, dormant, or stalled
        fn output_state(&self) -> OutputState {
            if self.contents >= self.target {
                OutputState::Dormant
            } else if self.contents + self.rate >= self.capacity {
                OutputState::Stalled
            } else {
                OutputState::Active
            }
        }
        fn input_process(&mut self) {
            let subtracted: Option<u64> = self.contents.checked_sub(self.rate);
            if let Some(new) = subtracted {
                self.contents = new;
            } else {
                panic!("Factory input stockpile is too low.")
            }
        }
        fn output_process(&mut self, efficiency: f64) {
            self.contents += (self.rate as f64 * efficiency) as u64;
            if self.contents >= self.capacity {
                panic!("Output stockpile exceeds capacity.");
            }
        }
    }

    #[derive(Debug, Clone)]
    pub struct PluripotentStockpile {
        pub contents: Vec<GenericCargo>,
        pub target: u64,
        pub capacity: u64,
        pub propagate: bool,
    }

    impl Stockpileness for PluripotentStockpile {
        fn get_contents(&self) -> Vec<GenericCargo> {
            self.contents.clone()
        }
        fn collate_contents(&self) -> HashMap<CollatedCargo, u64> {
            self.contents.iter().fold(HashMap::new(), |mut acc, cargo| {
                //match cargo {
                //    GenericCargo::Resource {r_id, r_v} => {
                //        acc.insert(r_id, r_v)
                //    }
                //    GenericCargo::ShipInstance {s_id} => {
                //        acc.entry(s_id.shipclass).or_insert()
                //    }
                //}
                acc
            })
        }
        fn get_capacity(&self) -> u64 {
            0_u64
        }
        fn get_allowed(&self) -> (Vec<Key<Resource>>, Vec<Key<ShipClass>>) {
            (Vec::new(), Vec::new())
        }
        fn insert_cargo(&mut self, cargo: GenericCargo) {}
        fn remove_cargo(&mut self, cargo: GenericCargo) {}
    }

    #[derive(Debug, Clone, PartialEq)]
    pub struct FactoryClass {
        pub visiblename: String,
        pub description: String,
        pub inputs: Vec<UnipotentResourceStockpile>, //the data for the factory's asset consumption
        pub outputs: Vec<UnipotentResourceStockpile>, //the data for the factory's asset production
    }

    impl FactoryClass {
        pub fn instantiate(&self, is_visible: bool) -> FactoryInstance {
            FactoryInstance {
                visiblename: self.visiblename.clone(),
                description: self.description.clone(),
                visibility: is_visible,
                inputs: self.inputs.clone(),
                outputs: self.outputs.clone(),
            }
        }
    }

    #[derive(Debug, Clone, PartialEq)]
    pub struct FactoryInstance {
        //this is an actual factory, derived from a factory class
        visiblename: String,
        description: String,
        visibility: bool,
        inputs: Vec<UnipotentResourceStockpile>, //the data for the factory's asset consumption
        outputs: Vec<UnipotentResourceStockpile>, //the data for the factory's asset production
    }

    //FactoryInstance sufficiency method
    impl FactoryInstance {
        //FactoryState determination method
        //this determines a factory's FactoryState based on the OutputStates of its outputs
        fn get_state(&self) -> FactoryState {
            let output_state: OutputState = if self.outputs.is_empty() {
                OutputState::Active //this ensures that a factory with no outputs will be considered active by default
            } else {
                self.outputs.iter().fold(OutputState::Dormant, |x, y| {
                    //this makes a factory go dormant if all of its output stockpiles are dormant
                    OutputState::reduce(x, y.output_state()) //this uses the OutputState reduce method defined earlier
                })
            };
            match output_state {
                OutputState::Active => {
                    let input_is_good: bool = self.inputs.iter().all(|x| x.input_is_sufficient()); //this uses the FactoryOutputInstance sufficiency method defined earlier
                    if input_is_good {
                        FactoryState::Active
                    } else {
                        FactoryState::Stalled //even if the factory's outputs are fine, we stall the factory if it doesn't have enough resources in its input stockpiles
                    }
                }
                OutputState::Dormant => FactoryState::Dormant, //here we just take the collapsed OutputState and make it the FactoryState
                OutputState::Stalled => FactoryState::Stalled,
            }
        }

        fn process(&mut self, location_efficiency: f64) {
            if let FactoryState::Active = self.get_state() {
                dbg!("Factory is active.");
                self.inputs
                    .iter_mut()
                    .for_each(|stockpile| stockpile.input_process());
                self.outputs
                    .iter_mut()
                    .for_each(|stockpile| stockpile.output_process(location_efficiency));
            } else {
                dbg!("Factory is inactive.");
            }
        }
    }

    enum FactoryState {
        Active,
        Dormant,
        Stalled,
    }

    enum OutputState {
        Active,
        Dormant,
        Stalled,
    }

    impl OutputState {
        //OutputState reduce method
        //this compares two stockpiles' OutputStates and collapses them in the appropriate manner; it's referenced later on in the FactoryState fold method
        fn reduce(a: Self, b: Self) -> Self {
            match a {
                OutputState::Active => match b {
                    OutputState::Stalled => OutputState::Stalled,
                    _ => OutputState::Active,
                },
                OutputState::Dormant => b,
                OutputState::Stalled => OutputState::Stalled,
            }
        }
    }

    #[derive(Debug, Clone, PartialEq)]
    pub struct ShipyardClass {
        pub visiblename: Option<String>,
        pub description: Option<String>,
        pub inputs: Vec<UnipotentResourceStockpile>,
        pub outputs: HashMap<Key<ShipClass>, u64>,
        pub constructrate: u64,
        pub efficiency: f64,
    }

    impl ShipyardClass {
        pub fn instantiate(&self, is_visible: bool) -> ShipyardInstance {
            ShipyardInstance {
                visiblename: self.visiblename.clone(),
                description: self.description.clone(),
                visibility: is_visible,
                inputs: self.inputs.clone(),
                outputs: self.outputs.clone(),
                constructpoints: 0,
                constructrate: self.constructrate,
                efficiency: 1.0,
            }
        }
    }

    #[derive(Debug, Clone, PartialEq)]
    pub struct ShipyardInstance {
        visiblename: Option<String>,
        description: Option<String>,
        visibility: bool,
        inputs: Vec<UnipotentResourceStockpile>,
        outputs: HashMap<Key<ShipClass>, u64>,
        constructpoints: u64,
        constructrate: u64,
        efficiency: f64,
    }

    impl ShipyardInstance {
        fn get_state(&self) -> FactoryState {
            let input_is_good: bool = self.inputs.iter().all(|x| x.input_is_sufficient()); //this uses the FactoryOutputInstance sufficiency method defined earlier
            if input_is_good {
                FactoryState::Active
            } else {
                FactoryState::Stalled //even if the factory's outputs are fine, we stall the factory if it doesn't have enough resources in its input stockpiles
            }
        }

        fn process(&mut self, location_efficiency: f64) {
            if let FactoryState::Active = self.get_state() {
                self.inputs
                    .iter_mut()
                    .for_each(|stockpile| stockpile.input_process());
                self.constructpoints += self.constructrate;
            }
        }

        fn try_choose_ship(&mut self, shipclasstable: &Table<ShipClass>) -> Option<Key<ShipClass>> {
            let shipclassid = self
                .outputs
                .iter()
                .max_by_key(|(_, weight)| *weight)
                .unwrap()
                .0;
            let cost = shipclasstable.get(*shipclassid).basestrength;
            if self.constructpoints >= cost {
                self.constructpoints -= cost;
                Some(*shipclassid)
            } else {
                None
            }
        }

        fn plan_ships(
            &mut self,
            location_efficiency: f64,
            shipclasstable: &Table<ShipClass>,
        ) -> Vec<Key<ShipClass>> {
            self.process(location_efficiency);
            (0..)
                .map_while(|_| self.try_choose_ship(shipclasstable))
                .collect()
        }
    }

    #[derive(Debug, Clone)]
    pub struct ShipAI {
        pub ship_attract_specific: f32, //a multiplier for demand gradients corresponding to the specific class of a ship using this AI
        pub ship_attract_generic: f32, //a multiplier for the extent to which a ship using this AI will follow generic ship demand gradients
        pub ship_cargo_attract: HashMap<Key<ShipClass>, f32>,
        pub resource_attract: HashMap<Key<Resource>, f32>, //a list of resources whose demand gradients this AI will follow, and individual strength multipliers
    }

    #[derive(Debug, Clone)]
    pub struct ShipClass {
        pub id: Key<ShipClass>,
        pub visiblename: String,
        pub description: String,
        pub basehull: Option<u64>, //how many hull hitpoints this ship has by default
        pub basestrength: u64, //base strength score, used by AI to reason about ships' effectiveness; for an actual ship, this will be mutated based on current health and XP
        pub aiclass: Key<ShipAI>,
        pub defaultweapons: Option<HashMap<Key<Resource>, u64>>, //a strikecraft's default weapons, which it always has with it
        pub hangarcap: Option<u64>, //this ship's capacity for carrying active strikecraft
        pub weaponcap: Option<u64>, //this ship's capacity for carrying strikecraft weapons
        pub cargocap: Option<u64>,  //this ship's capacity for carrying cargo
        pub hangarvol: Option<u64>, //how much hangar space this ship takes up when carried by a host
        pub cargovol: Option<u64>, //how much cargo space this ship takes up when transported by a cargo ship
        pub factoryclasslist: Vec<Key<FactoryClass>>,
        pub shipyardclasslist: Vec<Key<ShipyardClass>>,
        pub stockpiles: Vec<UnipotentResourceStockpile>,
        pub hyperdrive: Option<u64>, //number of links this ship can traverse in one turn
        pub compconfig: Option<HashMap<Key<ShipClass>, u64>>, //ideal configuration for this ship's strikecraft complement
        pub defectchance: HashMap<Key<Faction>, f64>,         //
    }

    impl ShipClass {
        fn confighangarcap(
            &self,
            shipclasstable: &HashMap<Key<ShipClass>, ShipClass>,
        ) -> Option<u64> {
            self.compconfig.as_ref().map(|cctbl| {
                cctbl
                    .iter()
                    .map(|(id, count)| shipclasstable.get(id).unwrap().hangarvol.unwrap() * count)
                    .sum()
            })
        }
        fn instantiate(
            &self,
            location: ShipLocationFlavor,
            faction: Key<Faction>,
            factoryclasses: &Table<FactoryClass>,
            shipyardclasses: &Table<ShipyardClass>,
            shipais: &Table<ShipAI>,
        ) -> ShipInstance {
            ShipInstance {
                visiblename: uuid::Uuid::new_v4().to_string(),
                shipclass: self.id,
                hull: self.basehull,
                strength: self.basestrength,
                factoryinstancelist: self
                    .factoryclasslist
                    .iter()
                    .map(|classid| factoryclasses.get(*classid).instantiate(true))
                    .collect(),
                shipyardinstancelist: self
                    .shipyardclasslist
                    .iter()
                    .map(|classid| shipyardclasses.get(*classid).instantiate(true))
                    .collect(),
                stockpiles: self.stockpiles.clone(),
                location,
                allegiance: faction,
                experience: 0,
                efficiency: 1.0,
            }
        }
    }

    #[derive(Debug)]
    pub struct ShipInstance {
        visiblename: String,
        shipclass: Key<ShipClass>, //which class of ship this is
        hull: Option<u64>, //how many hitpoints the ship has; strikecraft don't have hitpoints
        strength: u64, //ship's strength score, based on its class strength score but affected by its current hull percentage and experience score
        factoryinstancelist: Vec<FactoryInstance>,
        shipyardinstancelist: Vec<ShipyardInstance>,
        stockpiles: Vec<UnipotentResourceStockpile>,
        location: ShipLocationFlavor, //where the ship is -- a node if it's unaffiliated, a fleet if it's in one
        allegiance: Key<Faction>,     //which faction this ship belongs to
        experience: u64, //XP gained by this ship, which affects strength score and in-mission AI class
        efficiency: f64,
    }

    impl ShipInstance {
        pub fn get_node(
            &self,
            shipinstances: &HashMap<ShipInstanceID, ShipInstance>,
            fleetinstances: &HashMap<FleetInstanceID, FleetInstance>,
        ) -> NodeID {
            match self.location {
                ShipLocationFlavor::Node(id) => id,
                ShipLocationFlavor::Fleet(id) => fleetinstances.get(&id).unwrap().location,
                ShipLocationFlavor::Host(flavor) => flavor.get_node(shipinstances, fleetinstances),
                ShipLocationFlavor::Detachment(node, fleet) => node,
            }
        }
        pub fn navigate(
            &self,
            nodes: &Vec<Node>,
            neighbors: &HashMap<NodeID, Vec<NodeID>>,
            shipinstances: &HashMap<ShipInstanceID, ShipInstance>,
            fleetinstances: &HashMap<FleetInstanceID, FleetInstance>,
            resource_salience_map: &Vec<Vec<f32>>, //outer vec is nodes, inner vec is resources
            shipclass_salience_map: &Vec<Vec<f32>>, //outer vec is nodes, inner vec is shipclasses
            shipclasses: &Table<ShipClass>,
            shipais: &Table<ShipAI>,
        ) -> NodeID {
            let position: NodeID = self.get_node(&shipinstances, &fleetinstances);
            let self_ai = shipclasses.get(self.shipclass).aiclass;
            *neighbors
                .get(&position)
                .unwrap()
                .iter()
                .max_by_key(|nodeid| {
                    let resource_value: f32 = shipais
                        .get(self_ai)
                        .resource_attract
                        .iter()
                        .map(|(resourceid, scalar)| {
                            resource_salience_map[nodeid.0][resourceid.index] * scalar
                        })
                        .sum();
                    let ship_cargo_value: f32 = shipais
                        .get(self_ai)
                        .ship_cargo_attract
                        .iter()
                        .map(|(shipclassid, scalar)| {
                            shipclass_salience_map[nodeid.0][shipclassid.index] * scalar
                        })
                        .sum();
                    let ship_value_specific: f32 = shipclass_salience_map[nodeid.0]
                        [self.shipclass.index]
                        * shipais.get(self_ai).ship_attract_specific;
                    let ship_value_generic: f32 = shipclass_salience_map[nodeid.0][0]
                        * shipais.get(self_ai).ship_attract_generic;

                    NotNan::new(resource_value + ship_value_specific + ship_value_generic).unwrap()
                })
                .unwrap_or(&position)
        }
    }

    #[derive(Debug, Copy, Clone)]
    enum ShipLocationFlavor {
        Node(NodeID),
        Fleet(FleetInstanceID),
        Host(HostFlavor),
        Detachment(NodeID, FleetInstanceID),
    }

    #[derive(Debug, Copy, Clone)]
    enum HostFlavor {
        Garrison(NodeID),
        Carrier(ShipInstanceID),
    }

    impl HostFlavor {
        pub fn get_node(
            &self,
            shipinstances: &HashMap<ShipInstanceID, ShipInstance>,
            fleetinstances: &HashMap<FleetInstanceID, FleetInstance>,
        ) -> NodeID {
            match self {
                HostFlavor::Garrison(id) => *id,
                HostFlavor::Carrier(id) => shipinstances
                    .get(id)
                    .unwrap()
                    .get_node(shipinstances, fleetinstances),
            }
        }
    }

    #[derive(Debug, Hash, Clone, Eq, PartialEq)]
    pub struct CargoStat {
        cargocap: u64,
        resourcecont: (Key<Resource>, u64),
        shipcont: Vec<ShipInstanceID>,
    }

    #[derive(Debug, Hash, Clone, Eq, PartialEq)]
    enum CargoFlavor {
        Resource((Key<Resource>, u64)),
        ShipInstance(Vec<ShipInstanceID>),
    }

    impl CargoFlavor {
        fn cargocapused(
            &self,
            resourcetable: &HashMap<Key<Resource>, Resource>,
            shipinstancetable: &HashMap<ShipInstanceID, ShipInstance>,
            shipclasstable: &HashMap<Key<ShipClass>, ShipClass>,
        ) -> u64 {
            match self {
                Self::Resource((id, n)) => resourcetable.get(id).unwrap().cargovol * n,
                Self::ShipInstance(ids) => ids
                    .iter()
                    .map(|id| {
                        shipclasstable
                            .get(&shipinstancetable.get(id).unwrap().shipclass)
                            .unwrap()
                            .cargovol
                            .unwrap()
                    })
                    .sum(),
            }
        }
    }

    #[derive(Debug, Clone, Eq, PartialEq)]
    pub struct FleetClass {
        pub visiblename: String,
        pub description: String,
        pub fleetconfig: HashMap<Key<ShipClass>, u64>,
    }

    #[derive(Debug)]
    pub struct FleetInstance {
        fleetclass: Key<FleetClass>,
        location: NodeID,
        allegiance: Key<Faction>,
    }

    #[derive(Debug)]
    pub struct Detachment {
        fleet: FleetInstanceID,
        location: NodeID,
        config: Vec<ShipInstanceID>,
        deployment: DeploymentID,
    }

    #[derive(Debug)]
    pub struct Objective {
        id: ObjectiveID,
        condition: ObjectiveFlavor, //?????????????? This is the condition for completing the objective but I have basically no idea how to do this. An enum of all the possible values? Or do I call a function here?
        cost: u64,
    }

    #[derive(Debug)]
    enum ObjectiveFlavor {
        ShipDeath {
            ship: ShipInstanceID,
        },
        ShipSafe {
            ship: ShipInstanceID,
            nturns: u64,
        },
        FleetDeath {
            fleet: FleetInstanceID,
        },
        FleetSafe {
            fleet: FleetInstanceID,
            nturns: u64,
            strengthpercentage: f64,
        },
        NodeCapture {
            node: NodeID,
        },
        NodeSafe {
            node: NodeID,
            nturns: u64,
        },
        SystemCapture {
            system: SystemID,
        },
        SystemSafe {
            system: SystemID,
            nturns: u64,
            nodespercentage: f64,
        },
    }

    #[derive(Debug)]
    pub struct Operation {
        id: OperationID,
        visiblename: String,
        fleet: FleetInstanceID,
        objectives: Vec<ObjectiveID>,
    }

    #[derive(Debug)]
    pub struct Deployment {
        id: DeploymentID,
        visiblename: String,
        fleet: FleetInstanceID,
        detachment: Vec<ShipInstanceID>,
        location: NodeID,
        objective: ObjectiveID,
    }

    #[derive(Debug)]
    pub struct Engagement {
        id: EngagementID,
        visiblename: String,
        fleets: HashMap<Key<Faction>, Vec<FleetInstanceID>>,
        forces: HashMap<Key<Faction>, Vec<ShipInstanceID>>,
        location: NodeID,
        objectives: HashMap<Key<Faction>, ObjectiveID>,
    }
}

fn main() {
    let file = File::open("mod-specs.json").unwrap();
    let start = Instant::now();
    let json_root: json::Root = serde_json::from_reader(file).unwrap();
    let duration = start.elapsed();
    dbg!(duration);
    let mut root = json_root.hydrate();
    //for i in 0..50 {
    //    root.process_turn();
    //}
    //    dbg!(root.nodes);
    //    dbg!(root.shipinstances);
    //    dbg!(root.shipinstancecounter);
    let empire = root
        .factions
        .get(internal::Key::<internal::Faction>::new_from_index(0));
    let rebels = root
        .factions
        .get(internal::Key::<internal::Faction>::new_from_index(1));
    let pirates = root
        .factions
        .get(internal::Key::<internal::Faction>::new_from_index(2));
    let steel = root
        .resources
        .get(internal::Key::<internal::Resource>::new_from_index(0));
    let components = root
        .resources
        .get(internal::Key::<internal::Resource>::new_from_index(1));

    while root.turn < 5 {
        root.process_turn();
    }

    for i in 0..10 {
        root.update_node_threats(10);
        //dbg!();
    }

    //dbg!(&root.nodes);

    root.process_turn();

    root.nodes.iter().for_each(|node| {
        let mut threat_list: Vec<(internal::Key<internal::Faction>, f32)> =
            node.threat.iter().map(|(fid, v)| (*fid, *v)).collect();
        threat_list.sort_by_key(|(id, _)| *id);
        println!("{}", node.visiblename);
        for (_, threat) in threat_list {
            print!("{:.6}, ", threat);
        }
        print!("\n");
    })

    /*let salience_values = root
        .calculate_values::<internal::ResourceID, internal::polarity::Supply>(
            components, empire, 5,
        );
    salience_values
        .iter()
        .copied()
        .zip(root.nodes.iter().map(|node| node.visiblename.clone()))
        .for_each(|(value, node)| println!("{:.3}\t{}", value, node));*/
}<|MERGE_RESOLUTION|>--- conflicted
+++ resolved
@@ -709,12 +709,8 @@
 mod internal {
 
     use ordered_float::NotNan;
-<<<<<<< HEAD
     use std::cmp::Ordering;
-    use std::collections::{hash_map, HashMap, HashSet};
-=======
     use std::collections::{hash_map, HashMap, HashSet, btree_map, BTreeMap};
->>>>>>> 4d122d07
     use std::hash::{Hash, Hasher};
     use std::iter;
     use std::marker::PhantomData;
